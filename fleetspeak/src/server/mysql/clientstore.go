// Copyright 2017 Google Inc.
//
// Licensed under the Apache License, Version 2.0 (the "License");
// you may not use this file except in compliance with the License.
// You may obtain a copy of the License at
//
//     https://www.apache.org/licenses/LICENSE-2.0
//
// Unless required by applicable law or agreed to in writing, software
// distributed under the License is distributed on an "AS IS" BASIS,
// WITHOUT WARRANTIES OR CONDITIONS OF ANY KIND, either express or implied.
// See the License for the specific language governing permissions and
// limitations under the License.

package mysql

import (
	"context"
	"database/sql"
	"encoding/binary"
	"fmt"
	"strconv"
	"time"

	log "github.com/golang/glog"
	"github.com/golang/protobuf/ptypes"

	"github.com/google/fleetspeak/fleetspeak/src/common"
	"github.com/google/fleetspeak/fleetspeak/src/server/db"

	tspb "github.com/golang/protobuf/ptypes/timestamp"
	fspb "github.com/google/fleetspeak/fleetspeak/src/common/proto/fleetspeak"
	mpb "github.com/google/fleetspeak/fleetspeak/src/common/proto/fleetspeak_monitoring"
	spb "github.com/google/fleetspeak/fleetspeak/src/server/proto/fleetspeak_server"
)

const (
	bytesToMIB = 1.0 / float64(1<<20)
)

func bytesToUint64(b []byte) (uint64, error) {
	if len(b) != 8 {
		return 0, fmt.Errorf("error converting to uint64, expected 8 bytes, got %d", len(b))
	}
	return binary.LittleEndian.Uint64(b), nil
}

func uint64ToBytes(i uint64) []byte {
	b := make([]byte, 8)
	binary.LittleEndian.PutUint64(b, i)
	return b
}

func (d *Datastore) ListClients(ctx context.Context, ids []common.ClientID) ([]*spb.Client, error) {
	// Return value map, maps string client ids to the return values.
	var retm map[string]*spb.Client

	// Step one - read data from client rows. Applied to the result of one or more
	// queries, depending on the ids parameter.
	h := func(rows *sql.Rows, err error) error {
		if err != nil {
			return err
		}
		defer rows.Close()
		for rows.Next() {
			var id []byte
			var timeNS int64
			var addr sql.NullString
			var clockSecs, clockNanos sql.NullInt64
			var streamTo sql.NullString
			var blacklisted bool
			if err := rows.Scan(&id, &timeNS, &addr, &streamTo, &clockSecs, &clockNanos, &blacklisted); err != nil {
				return err
			}

			ts, err := ptypes.TimestampProto(time.Unix(0, timeNS))
			if err != nil {
				return err
			}

			if !addr.Valid {
				addr.String = ""
			}

			if !streamTo.Valid {
				streamTo.String = ""
			}

			var lastClock *tspb.Timestamp
			if clockSecs.Valid && clockNanos.Valid {
				lastClock = &tspb.Timestamp{
					Seconds: clockSecs.Int64,
					Nanos:   int32(clockNanos.Int64),
				}
			}
			retm[string(id)] = &spb.Client{
				ClientId:               id,
				LastContactTime:        ts,
				LastContactAddress:     addr.String,
				LastContactStreamingTo: streamTo.String,
				LastClock:              lastClock,
				Blacklisted:            blacklisted,
			}
		}
		return rows.Err()
	}

	// Step two - applied to result of one or more queries reading client labels.
	j := func(rows *sql.Rows, err error) error {
		if err != nil {
			return err
		}

		defer rows.Close()

		for rows.Next() {
			var id []byte
			l := &fspb.Label{}
			if err := rows.Scan(&id, &l.ServiceName, &l.Label); err != nil {
				return err
			}

			retm[string(id)].Labels = append(retm[string(id)].Labels, l)
		}
		return nil
	}

	err := d.runInTx(ctx, true, func(tx *sql.Tx) error {
		retm = make(map[string]*spb.Client)
		if len(ids) == 0 {
			if err := h(tx.QueryContext(ctx, "SELECT client_id, last_contact_time, last_contact_address, last_contact_streaming_to, last_clock_seconds, last_clock_nanos, blacklisted FROM clients")); err != nil {
				return err
			}
		} else {
			for _, id := range ids {
				if err := h(tx.QueryContext(ctx, "SELECT client_id, last_contact_time, last_contact_address, last_contact_streaming_to, last_clock_seconds, last_clock_nanos, blacklisted FROM clients WHERE client_id = ?", id.Bytes())); err != nil {
					return err
				}
			}
		}

		// Match all the labels in the database with the client ids noted in the
		// previous step. Note that clients.client_id is a foreign key of
		// client_labels.
		if len(ids) == 0 {
			if err := j(tx.QueryContext(ctx, "SELECT client_id, service_name, label FROM client_labels")); err != nil {
				return err
			}
		} else {
			for _, id := range ids {
				if err := j(tx.QueryContext(ctx, "SELECT client_id, service_name, label FROM client_labels WHERE client_id = ?", id.String())); err != nil {
					return err
				}
			}
		}
		return nil
	})

	var ret []*spb.Client
	for _, v := range retm {
		ret = append(ret, v)
	}

	return ret, err
}

func (d *Datastore) GetClientData(ctx context.Context, id common.ClientID) (*db.ClientData, error) {
	var cd *db.ClientData
	err := d.runInTx(ctx, true, func(tx *sql.Tx) error {
		iid := id.Bytes()

		r := tx.QueryRowContext(ctx, "SELECT client_key, blacklisted FROM clients WHERE client_id=?", iid)
		var c db.ClientData

		err := r.Scan(&c.Key, &c.Blacklisted)
		if err != nil {
			return err
		}

		rs, err := tx.QueryContext(ctx, "SELECT service_name, label FROM client_labels WHERE client_id=?", iid)
		if err != nil {
			return err
		}
		defer rs.Close()
		for rs.Next() {
			l := &fspb.Label{}
			err = rs.Scan(&l.ServiceName, &l.Label)
			if err != nil {
				return err
			}
			c.Labels = append(c.Labels, l)
		}
		if err := rs.Err(); err != nil {
			return err
		}
		cd = &c
		return nil
	})
	return cd, err
}

func (d *Datastore) AddClient(ctx context.Context, id common.ClientID, data *db.ClientData) error {
	return d.runInTx(ctx, false, func(tx *sql.Tx) error {
		if _, err := tx.ExecContext(ctx, "INSERT INTO clients(client_id, client_key, blacklisted, last_contact_time) VALUES(?, ?, FALSE, ?)", id.Bytes(), data.Key, db.Now().UnixNano()); err != nil {
			return err
		}
		for _, l := range data.Labels {
			if _, err := tx.ExecContext(ctx, "INSERT INTO client_labels(client_id, service_name, label) VALUES(?, ?, ?)", id.Bytes(), l.ServiceName, l.Label); err != nil {
				return err
			}
		}
		return nil
	})
}

func (d *Datastore) AddClientLabel(ctx context.Context, id common.ClientID, l *fspb.Label) error {
	return d.runInTx(ctx, false, func(tx *sql.Tx) error {
		_, err := d.db.ExecContext(ctx, "INSERT INTO client_labels(client_id, service_name, label) VALUES(?, ?, ?)", id.Bytes(), l.ServiceName, l.Label)
		return err
	})
}

func (d *Datastore) RemoveClientLabel(ctx context.Context, id common.ClientID, l *fspb.Label) error {
	return d.runInTx(ctx, false, func(tx *sql.Tx) error {
		_, err := d.db.ExecContext(ctx, "DELETE FROM client_labels WHERE client_id=? AND service_name=? AND label=?", id.Bytes(), l.ServiceName, l.Label)
		return err
	})
}

func (d *Datastore) BlacklistClient(ctx context.Context, id common.ClientID) error {
	return d.runInTx(ctx, false, func(tx *sql.Tx) error {
		_, err := d.db.ExecContext(ctx, "UPDATE clients SET blacklisted=TRUE WHERE client_id=?", id.Bytes())
		return err
	})
}

func (d *Datastore) RecordClientContact(ctx context.Context, data db.ContactData) (db.ContactID, error) {
	var res db.ContactID
	err := d.runInTx(ctx, false, func(tx *sql.Tx) error {
		n := db.Now().UnixNano()
		r, err := tx.ExecContext(ctx, "INSERT INTO client_contacts(client_id, time, sent_nonce, received_nonce, address) VALUES(?, ?, ?, ?, ?)",
			data.ClientID.Bytes(), n, uint64ToBytes(data.NonceSent), uint64ToBytes(data.NonceReceived), data.Addr)
		if err != nil {
			return err
		}
		id, err := r.LastInsertId()
		if err != nil {
			return err
		}
		var lcs, lcn sql.NullInt64
		if data.ClientClock != nil {
			lcs.Int64, lcs.Valid = data.ClientClock.Seconds, true
			lcn.Int64, lcn.Valid = int64(data.ClientClock.Nanos), true
		}
		var lcst sql.NullString
		if data.StreamingTo != "" {
			lcst.String, lcst.Valid = data.StreamingTo, true
		}
		if _, err := tx.ExecContext(ctx, "UPDATE clients SET last_contact_time = ?, last_contact_streaming_to = ?, last_contact_address = ?, last_clock_seconds = ?, last_clock_nanos = ? WHERE client_id = ?", n, lcst, data.Addr, lcs, lcn, data.ClientID.Bytes()); err != nil {
			return err
		}
		res = db.ContactID(strconv.FormatUint(uint64(id), 16))
		return nil
	})
	return res, err
}

func (d *Datastore) ListClientContacts(ctx context.Context, id common.ClientID) ([]*spb.ClientContact, error) {
	var res []*spb.ClientContact
	if err := d.runInTx(ctx, true, func(tx *sql.Tx) error {
		res = nil
		rows, err := tx.QueryContext(
			ctx,
			"SELECT time, sent_nonce, received_nonce, address FROM client_contacts WHERE client_id = ?",
			id.Bytes())
		if err != nil {
			return err
		}
		defer rows.Close()
		for rows.Next() {
			var addr sql.NullString
			var timeNS int64
			var sn, rn []byte
			c := &spb.ClientContact{}
			if err := rows.Scan(&timeNS, &sn, &rn, &addr); err != nil {
				return err
			}
			c.SentNonce, err = bytesToUint64(sn)
			if err != nil {
				return err
			}
			c.ReceivedNonce, err = bytesToUint64(rn)
			if err != nil {
				return err
			}

			if addr.Valid {
				c.ObservedAddress = addr.String
			}

			ts, err := ptypes.TimestampProto(time.Unix(0, timeNS))
			if err != nil {
				return err
			}
			c.Timestamp = ts

			res = append(res, c)
		}
		return nil
	}); err != nil {
		return nil, err
	}

	return res, nil
}

func (d *Datastore) LinkMessagesToContact(ctx context.Context, contact db.ContactID, ids []common.MessageID) error {
	c, err := strconv.ParseUint(string(contact), 16, 64)
	if err != nil {
		e := fmt.Errorf("unable to parse ContactID [%v]: %v", contact, err)
		log.Error(e)
		return e
	}
	return d.runInTx(ctx, false, func(tx *sql.Tx) error {
		for _, id := range ids {
			if _, err := tx.ExecContext(ctx, "INSERT INTO client_contact_messages(client_contact_id, message_id) VALUES (?, ?)", c, id.Bytes()); err != nil {
				return err
			}
		}
		return nil
	})
}

func (d *Datastore) RecordResourceUsageData(ctx context.Context, id common.ClientID, rud mpb.ResourceUsageData) error {
	processStartTime, err := ptypes.Timestamp(rud.ProcessStartTime)
	if err != nil {
		return fmt.Errorf("failed to parse process start time: %v", err)
	}
	clientTimestamp, err := ptypes.Timestamp(rud.DataTimestamp)
	if err != nil {
		return fmt.Errorf("failed to parse data timestamp: %v", err)
	}
	return d.runInTx(ctx, false, func(tx *sql.Tx) error {
		_, err := tx.ExecContext(
			ctx,
			"INSERT INTO client_resource_usage_records VALUES (?, ?, ?, ?, ?, ?, ?, ?, ?, ?, ?, ?, ?, ?, ?, ?, ?)",
			id.Bytes(),
			rud.Scope,
			rud.Pid,
			processStartTime.UnixNano(),
			clientTimestamp.UnixNano(),
			db.Now().UnixNano(),
			rud.ProcessTerminated,
			rud.ResourceUsage.MeanUserCpuRate,
			rud.ResourceUsage.MaxUserCpuRate,
			rud.ResourceUsage.MeanSystemCpuRate,
			rud.ResourceUsage.MaxSystemCpuRate,
			int32(rud.ResourceUsage.MeanResidentMemory*bytesToMIB),
			int32(float64(rud.ResourceUsage.MaxResidentMemory)*bytesToMIB),
			int32(rud.ResourceUsage.MeanIoRead*bytesToMIB),
			int32(float64(rud.ResourceUsage.MaxIoRead)*bytesToMIB),
			int32(rud.ResourceUsage.MeanIoWrite*bytesToMIB),
			int32(float64(rud.ResourceUsage.MaxIoWrite)*bytesToMIB))
		return err
	})
}

func (d *Datastore) FetchResourceUsageRecords(ctx context.Context, id common.ClientID, startTimestamp, endTimestamp *tspb.Timestamp) ([]*spb.ClientResourceUsageRecord, error) {
	startTimeRange, err := ptypes.Timestamp(startTimestamp)
	if err != nil {
		return nil, err
	}
	endTimeRange, err := ptypes.Timestamp(endTimestamp)
	if err != nil {
		return nil, err
	}
	if startTimeRange.After(endTimeRange) {
		return nil, fmt.Errorf("timerange is invalid: start timestamp is after end timestamp")
	}
	var records []*spb.ClientResourceUsageRecord
	err = d.runInTx(ctx, true, func(tx *sql.Tx) error {
		records = nil
		rows, err := tx.QueryContext(
			ctx,
			"SELECT "+
				"scope, pid, process_start_time, client_timestamp, server_timestamp, "+
				"process_terminated, mean_user_cpu_rate, max_user_cpu_rate, mean_system_cpu_rate, "+
<<<<<<< HEAD
				"max_system_cpu_rate, mean_resident_memory_mib, max_resident_memory_mib, "+
				"mean_io_read_mib, max_io_read_mib, mean_io_write_mib, max_io_write_mib, "+
				"FROM client_resource_usage_records WHERE client_id=? LIMIT ?",
=======
				"max_system_cpu_rate, mean_resident_memory_mib, max_resident_memory_mib "+
				"FROM client_resource_usage_records WHERE client_id=? "+
				"AND server_timestamp >= ? AND server_timestamp < ?",
>>>>>>> 4209f698
			id.Bytes(),
			startTimeRange.UnixNano(),
			endTimeRange.UnixNano())

		if err != nil {
			return err
		}

		defer rows.Close()

		for rows.Next() {
			record := &spb.ClientResourceUsageRecord{}
			var processStartTime, clientTimestamp, serverTimestamp int64
			err := rows.Scan(
				&record.Scope, &record.Pid, &processStartTime, &clientTimestamp, &serverTimestamp,
				&record.ProcessTerminated, &record.MeanUserCpuRate, &record.MaxUserCpuRate, &record.MeanSystemCpuRate,
				&record.MaxSystemCpuRate, &record.MeanResidentMemoryMib, &record.MaxResidentMemoryMib,
				&record.MeanIoReadMib, &record.MaxIoReadMib, &record.MeanIoWriteMib, &record.MaxIoWriteMib)

			if err != nil {
				return err
			}

			record.ProcessStartTime = timestampProto(processStartTime)
			record.ClientTimestamp = timestampProto(clientTimestamp)
			record.ServerTimestamp = timestampProto(serverTimestamp)
			records = append(records, record)
		}

		return nil
	})
	if err != nil {
		return nil, err
	}
	return records, nil
}

func timestampProto(nanos int64) *tspb.Timestamp {
	return &tspb.Timestamp{
		Seconds: nanos / time.Second.Nanoseconds(),
		Nanos:   int32(nanos % time.Second.Nanoseconds()),
	}
}<|MERGE_RESOLUTION|>--- conflicted
+++ resolved
@@ -385,15 +385,10 @@
 			"SELECT "+
 				"scope, pid, process_start_time, client_timestamp, server_timestamp, "+
 				"process_terminated, mean_user_cpu_rate, max_user_cpu_rate, mean_system_cpu_rate, "+
-<<<<<<< HEAD
 				"max_system_cpu_rate, mean_resident_memory_mib, max_resident_memory_mib, "+
 				"mean_io_read_mib, max_io_read_mib, mean_io_write_mib, max_io_write_mib, "+
-				"FROM client_resource_usage_records WHERE client_id=? LIMIT ?",
-=======
-				"max_system_cpu_rate, mean_resident_memory_mib, max_resident_memory_mib "+
 				"FROM client_resource_usage_records WHERE client_id=? "+
 				"AND server_timestamp >= ? AND server_timestamp < ?",
->>>>>>> 4209f698
 			id.Bytes(),
 			startTimeRange.UnixNano(),
 			endTimeRange.UnixNano())
