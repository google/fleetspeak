--- conflicted
+++ resolved
@@ -17,11 +17,7 @@
 }
 
 function retry {
-<<<<<<< HEAD
-    while $*; do
-=======
     while ! eval $*; do
->>>>>>> 813b6d95
         sleep 10
         if [[ $SECONDS -gt $TIME_LIMIT ]]; then
             return 1
@@ -47,7 +43,7 @@
 /snap/bin/go get -v -t github.com/Alexandr-TS/fleetspeak/...
 
 cd $HOME/go/src/github.com/Alexandr-TS/fleetspeak/
-git checkout tmp_prep_cloud
+git checkout prep_cloud
 
 ln -fs /usr/bin/python3 /usr/bin/python
 
@@ -76,11 +72,7 @@
     gsutil cp terraform/tmp/server$${i}.services.config ${storage_bucket_url}/server_configs/server$${i}.services.config
 done
 
-<<<<<<< HEAD
-if retry gsutil ls -r ${storage_bucket_url}/server_configs; then
-=======
 if retry '[ $(gsutil ls ${storage_bucket_url}/started_components/server*ready | wc -l) -eq ${num_servers} ]'; then
->>>>>>> 813b6d95
     log "All servers connected"
 else
     log "Not all servers connected within 30 minutes. Probably some of the servers failed to start, and the error occured before starting Fleetspeak. Try to check servers logs and restart the test."
@@ -94,20 +86,12 @@
     gsutil cp terraform/tmp/linux_client$${i}.config ${storage_bucket_url}/client_configs/linux_client$${i}.config
 done
 
-<<<<<<< HEAD
-if retry gsutil ls -r ${storage_bucket_url}/client_configs; then
-=======
 if retry '[ $(gsutil ls -r ${storage_bucket_url}/started_components/client*ready | wc -l) -eq ${num_clients} ]'; then
->>>>>>> 813b6d95
     log "All clients connected"
 else
     log "Not all clients connected within 30 minutes. Probably some of the clients failed to start, and the error occured before starting Fleetspeak. Try to check clients logs and restart the test."
 fi
 
-<<<<<<< HEAD
-go run terraform/test_runner/run_tests.go --num_clients=${num_clients} --num_servers=${num_servers} --ms_address=${master_server_host}:6059 < server_hosts.txt >> $HOME/results.txt
-=======
 go run terraform/test_runner/run_tests.go --num_clients=${num_clients} --servers_file=server_hosts.txt --ms_address=${master_server_host}:6059 >> $HOME/results.txt
->>>>>>> 813b6d95
 log "Script finished"
 gsutil cp $HOME/results.txt ${storage_bucket_url}