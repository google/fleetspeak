--- conflicted
+++ resolved
@@ -3,25 +3,10 @@
 touch communicator.txt
 touch client${self_index}.state
 mkdir services
-<<<<<<< HEAD
-mkdir textservices
-mkdir frr_python
-mkdir frr_python/wheel
-=======
->>>>>>> 813b6d95
 
 export PATH=/snap/bin:$PATH
 ln -fs /usr/bin/python3 /usr/bin/python
 
-<<<<<<< HEAD
-while [[ ! `command -v pip3` ]];
-do
-    apt-get -y update
-    apt-get -y install python3-pip
-done
-
-#cp_from_bucket local_file_path_to_check source_url destination_directory
-=======
 # apt_install command_to_check package_name
 function apt_install {
     while [[ ! `command -v $1` ]];
@@ -33,7 +18,6 @@
 }
 
 #cp_from_bucket source_url destination
->>>>>>> 813b6d95
 function cp_from_bucket {
     mkdir -p $(dirname $2)
     while [[ (! -f $2) && (! -e $2) ]]
@@ -43,18 +27,6 @@
     done
 }
 
-<<<<<<< HEAD
-while [ ! "$(ls -A frr_python/wheel)" ]; do
-    gsutil cp ${storage_bucket_url}/frr_python/wheel/* frr_python/wheel/
-    sleep 5
-done
-pip3 install frr_python/wheel/*
-cp_from_bucket client ${storage_bucket_url}/bin/client ./
-cp_from_bucket frr_python/frr_client.py ${storage_bucket_url}/frr_python/frr_client.py frr_python/
-cp_from_bucket textservices/frr.textproto ${storage_bucket_url}/protos/frr.textproto textservices/
-cp_from_bucket linux_client${self_index}.config ${storage_bucket_url}/client_configs/linux_client${self_index}.config ./
-gsutil rm ${storage_bucket_url}/client_configs/linux_client${self_index}.config
-=======
 apt_install pip3 python3-pip
 cp_from_bucket ${storage_bucket_url}/frr_python/wheel frr_python/wheel
 pip3 install --target=frr_python frr_python/wheel/*
@@ -63,7 +35,6 @@
 cp_from_bucket ${storage_bucket_url}/client_configs/linux_client${self_index}.config linux_client${self_index}.config
 touch client${self_index}.ready
 gsutil cp client${self_index}.ready ${storage_bucket_url}/started_components/
->>>>>>> 813b6d95
 
 chmod +x client
 
